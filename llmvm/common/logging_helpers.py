--- conflicted
+++ resolved
@@ -419,7 +419,6 @@
         return global_loggers[module_name]
 
     install(show_locals=False, max_frames=20, suppress=["importlib, site-packages"])
-<<<<<<< HEAD
     handler = RichHandler(
         console=Console(file=sys.stderr),
         show_time=True,
@@ -432,14 +431,6 @@
     formatter = logging.Formatter(
         "[%(asctime)s] %(levelname)s    %(message)s", datefmt="%m/%d/%y %H:%M:%S"
     )
-=======
-    handler = RichHandler(console=Console(file=sys.stderr), show_time=True, show_level=True, show_path=False)
-    handler.setLevel(default_level)
-
-    # Set a format that includes timestamps
-    formatter = logging.Formatter('[%(asctime)s] %(levelname)s    %(message)s',
-                                datefmt='%m/%d/%y %H:%M:%S')
->>>>>>> 314db976
 
     logger.setLevel(default_level)
     logger.addHandler(handler)
